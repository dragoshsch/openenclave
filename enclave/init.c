#include "init.h"
#include <openenclave/enclave.h>
#include <openenclave/bits/sgxtypes.h>
#include <openenclave/bits/jump.h>
#include <openenclave/bits/fault.h>
#include <openenclave/bits/calls.h>
#include <openenclave/bits/reloc.h>
#include <openenclave/bits/globals.h>
#include "asmdefs.h"
#include "td.h"

/*
**==============================================================================
**
** _ApplyRelocations()
**
**     Apply symbol relocations from the relocation pages, whose content
**     was copied from the ELF file during loading. These relocations are
**     included in the enclave signature (MRENCLAVE).
**
**==============================================================================
*/

static void _ApplyRelocations(void)
{
    const OE_Reloc* relocs = (const OE_Reloc*)__OE_GetRelocBase();
    size_t nrelocs = __OE_GetRelocSize() / sizeof(OE_Reloc);
    const uint8_t* baseaddr = (const uint8_t*)__OE_GetEnclaveBase();

    for (size_t i = 0; i < nrelocs; i++)
    {
        const OE_Reloc* p = &relocs[i];

        /* If zero-padded bytes reached */
        if (p->offset == 0)
            break;

        /* Compute address of reference to be relocated */
        uint64_t* dest = (uint64_t*)(baseaddr + p->offset);

        (void)dest;

        /* Relocate the reference */
        *dest = (uint64_t)(baseaddr + p->addend);
    }
}

/*
**==============================================================================
**
** _CheckMemoryBoundaries()
**
**     Check that the variables in globals.h are actually within the enclave.
**
**==============================================================================
*/

static void _CheckMemoryBoundaries(void)
{
    /* This is a tautology! */
    if (!OE_IsWithinEnclave(__OE_GetEnclaveBase(), __OE_GetEnclaveSize()))
        OE_Abort();

    if (!OE_IsWithinEnclave(__OE_GetRelocBase(), __OE_GetRelocSize()))
        OE_Abort();

    if (!OE_IsWithinEnclave(__OE_GetECallBase(), __OE_GetECallSize()))
        OE_Abort();

    if (!OE_IsWithinEnclave(__OE_GetHeapBase(), __OE_GetHeapSize()))
        OE_Abort();
}

/*
**==============================================================================
**
** OE_CallInitFunctions()
**
**     Call all global initialization functions. The compiler generates an
**     array of initialization functions which it places in one of the dynamic
**     program segments (where Elf64_Phdr.type == PT_DYNAMIC). This segment
**     contains two Elf64_Dyn structures whose tags are given as follows:
**
**         Elf64_Dyn.d_tag == DT_INIT_ARRAY
**         Elf64_Dyn.d_tag == DT_INIT_ARRAYSZ
**
**     The first (INIT_ARRAY) is an array of function pointers to global
**     initializers. The second (INIT_ARRAYSZ) is the size of that array in
**     bytes (not the number of functions). When the compiler encounters the
**     following extern declarations in user object code
**
**         extern void (*__init_array_start)(void);
**         extern void (*__init_array_end)(void);
**
**     it generates corresponding definitions that refer to INIT_ARRAY and
**     INIT_ARRAYSZ as follows:
**
**         __init_array_start = INIT_ARRAY
**         __init_array_end = INIT_ARRAY + DT_INIT_ARRAYSZ;
**
**     Initialization functions are of two types:
**
**         (1) C functions tagged with __attribute__(constructor)
**         (2) C++ global constuctors
**
**     OE_CallInitFunctions() invokes all functions in this array from start
**     to finish.
**
**     Here are some notes on initialization functions that relate to C++
**     construction. There is typically one initialization function per
**     compilation unit, so that calling that function will invoke all global
**     constructors for that compilation unit. Further, for each object
**     being constructed, the compiler generates a function that:
**
**         (1) Invokes the constructor
**         (2) Invokes __cxa_atexit() passing it the destructor
**
**     Note that the FINI_ARRAY (used by OE_CallFiniFunctions) does not
**     contain any finalization functions for calling destructors. Instead
**     the __cxa_atexit() implementation must save the destructor functions
**     and invoke them on enclave termination.
**
**==============================================================================
*/

void OE_CallInitFunctions(void)
{
    void(**fn)(void);
    extern void (*__init_array_start)(void);
    extern void (*__init_array_end)(void);

    for (fn = &__init_array_start; fn < &__init_array_end; fn++)
    {
        (*fn)();
    }
}

/*
**==============================================================================
**
** OE_CallFiniFunctions()
**
**     Call all global finalization functions. The compiler generates an array
**     of finalization functions which it places in one of the dynamic program
**     segments (where Elf64_Phdr.type == PT_DYNAMIC). This segment contains
**     two Elf64_Dyn structures whose tags are given as follows:
**
**         Elf64_Dyn.d_tag == DT_FINI_ARRAY
**         Elf64_Dyn.d_tag == DT_FINI_ARRAYSZ
**
**     The first (FINI_ARRAY) is an array of function pointers to the
**     finalizers. The second (FINI_ARRAYSZ) is the size of that array in
**     bytes (not the number of functions). When the compiler encounters the
**     following extern declarations in user object code:
**
**         extern void (*__fini_array_start)(void);
**         extern void (*__fini_array_end)(void);
**
**     it generates corresponding definitions that refer to FINI_ARRAY and
**     FINI_ARRAYSZ as follows:
**
**         __fini_array_start = FINI_ARRAY
**         __fini_array_end = FINI_ARRAY + DT_FINI_ARRAYSZ;
**
**     Finalization functions are of one type of interest:
**
**         (1) C functions tagged with __attribute__(destructor)
**
**     Note that global C++ destructors are not referenced by the FINI_ARRAY.
**     Destructors are passed to __cxa_atexit() by invoking functions in the
**     INIT_ARRAY (see OE_CallInitFunctions() for more information).
**
**     OE_CallFiniFunctions() invokes all functions in this array from finish
**     to start (reverse order).
**
**     For more information on C++ destruction invocation, see the
**     "Itanium C++ ABI".
**
**==============================================================================
*/

void OE_CallFiniFunctions(void)
{
    void(**fn)(void);
    extern void (*__fini_array_start)(void);
    extern void (*__fini_array_end)(void);

    for (fn = &__fini_array_end-1; fn >= &__fini_array_start; fn--)
    {
        (*fn)();
    }
}


static void _InitializeEnclaveImage()
{
    /* Relocate symbols */
    _ApplyRelocations();

    /* Check that memory boundaries are within enclave */
    _CheckMemoryBoundaries();
}

static OE_OnceType _enclave_initialize_once;

static void _InitializeEnclaveImp(void)
{
    _InitializeEnclaveImage();
}

/*
**==============================================================================
**
** OE_InitializeEnclave()
**
**     This function is called the first time the enclave is entered. It
<<<<<<< HEAD
**     performs any necessary enclave initialization, such as applying 
**     relocations, initializing exception etc.
**
**==============================================================================
*/

void OE_InitializeEnclave()
{
    OE_Once(&_enclave_initialize_once, _InitializeEnclaveImp);
}
=======
**     performs any necessary initialization, such as applying relocations.
**     This function must be called exactly once.
**
**==============================================================================
*/

void OE_InitializeEnclave(void)
{
    /* Relocate symbols */
    _ApplyRelocations();

    /* Check that memory boundaries are within enclave */
    _CheckMemoryBoundaries();
}
>>>>>>> 56ec00a5
<|MERGE_RESOLUTION|>--- conflicted
+++ resolved
@@ -214,30 +214,12 @@
 ** OE_InitializeEnclave()
 **
 **     This function is called the first time the enclave is entered. It
-<<<<<<< HEAD
 **     performs any necessary enclave initialization, such as applying 
 **     relocations, initializing exception etc.
 **
 **==============================================================================
 */
-
 void OE_InitializeEnclave()
 {
     OE_Once(&_enclave_initialize_once, _InitializeEnclaveImp);
-}
-=======
-**     performs any necessary initialization, such as applying relocations.
-**     This function must be called exactly once.
-**
-**==============================================================================
-*/
-
-void OE_InitializeEnclave(void)
-{
-    /* Relocate symbols */
-    _ApplyRelocations();
-
-    /* Check that memory boundaries are within enclave */
-    _CheckMemoryBoundaries();
-}
->>>>>>> 56ec00a5
+}